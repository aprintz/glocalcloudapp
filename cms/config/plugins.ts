export default () => ({
<<<<<<< HEAD
  geolocation: {
    enabled: true,
    resolve: './src/plugins/geolocation'
  },
=======
  'geolocation': {
    enabled: true,
    resolve: './src/plugins/geolocation'
  },
  push: {
    enabled: true,
    resolve: './src/plugins/push',
  },
  geofences: {
    enabled: true,
    resolve: './src/plugins/geofences'
  }
>>>>>>> c5463964
});<|MERGE_RESOLUTION|>--- conflicted
+++ resolved
@@ -1,11 +1,5 @@
 export default () => ({
-<<<<<<< HEAD
   geolocation: {
-    enabled: true,
-    resolve: './src/plugins/geolocation'
-  },
-=======
-  'geolocation': {
     enabled: true,
     resolve: './src/plugins/geolocation'
   },
@@ -17,5 +11,4 @@
     enabled: true,
     resolve: './src/plugins/geofences'
   }
->>>>>>> c5463964
 });