--- conflicted
+++ resolved
@@ -1,13 +1,10 @@
 export default () => ({
-<<<<<<< HEAD
+  push: {
+    enabled: true,
+    resolve: './src/plugins/push',
+  },
   geofences: {
     enabled: true,
     resolve: './src/plugins/geofences'
   }
-=======
-  push: {
-    enabled: true,
-    resolve: './src/plugins/push',
-  },
->>>>>>> b5a620f5
 });