export default () => ({
<<<<<<< HEAD
  'geolocation': {
    enabled: true,
    resolve: './src/plugins/geolocation'
=======
  push: {
    enabled: true,
    resolve: './src/plugins/push',
  },
  geofences: {
    enabled: true,
    resolve: './src/plugins/geofences'
>>>>>>> 637ebd97
  }
});<|MERGE_RESOLUTION|>--- conflicted
+++ resolved
@@ -1,9 +1,8 @@
 export default () => ({
-<<<<<<< HEAD
   'geolocation': {
     enabled: true,
     resolve: './src/plugins/geolocation'
-=======
+  },
   push: {
     enabled: true,
     resolve: './src/plugins/push',
@@ -11,6 +10,5 @@
   geofences: {
     enabled: true,
     resolve: './src/plugins/geofences'
->>>>>>> 637ebd97
   }
 });